import gym
import gym.spaces
import numpy as np

from alphagen.config import *
from alphagen.data.evaluation import Evaluation
from alphagen.data.tokens import *
from alphagen.rl.env.core import AlphaEnvCore

SIZE_NULL = 1
SIZE_OP = len(OPERATORS)
SIZE_FEATURE = len(FeatureType)
SIZE_DELTA_TIME = len(DELTA_TIMES)
SIZE_CONSTANT = len(CONSTANTS)
SIZE_SEP = 1

SIZE_ALL = SIZE_NULL + SIZE_OP + SIZE_FEATURE + SIZE_DELTA_TIME + SIZE_CONSTANT + SIZE_SEP
SIZE_ACTION = SIZE_ALL - SIZE_NULL

OFFSET_OP = SIZE_NULL
OFFSET_FEATURE = OFFSET_OP + SIZE_OP
OFFSET_DELTA_TIME = OFFSET_FEATURE + SIZE_FEATURE
OFFSET_CONSTANT = OFFSET_DELTA_TIME + SIZE_DELTA_TIME
OFFSET_SEP = OFFSET_CONSTANT + SIZE_CONSTANT


def action2token(action_raw: int) -> Token:
    action = action_raw + 1
    if action < OFFSET_OP:
        raise ValueError
    elif action < OFFSET_FEATURE:
        return OperatorToken(OPERATORS[action - OFFSET_OP])
    elif action < OFFSET_DELTA_TIME:
        return FeatureToken(FeatureType(action - OFFSET_FEATURE))
    elif action < OFFSET_CONSTANT:
        return DeltaTimeToken(DELTA_TIMES[action - OFFSET_DELTA_TIME])
    elif action < OFFSET_SEP:
        return ConstantToken(CONSTANTS[action - OFFSET_CONSTANT])
    elif action == OFFSET_SEP:
        return SequenceIndicatorToken(SequenceIndicatorType.SEP)
    else:
        assert False


class AlphaEnvWrapper(gym.Wrapper):
    _ptr: int
    state: np.ndarray
    env: AlphaEnvCore
    action_space: gym.spaces.Discrete
    observation_space: gym.spaces.Box

    def __init__(self, env: AlphaEnvCore):
        super().__init__(env)
        self.action_space = gym.spaces.Discrete(SIZE_ACTION)
<<<<<<< HEAD
        self.observation_space = gym.spaces.Box(low=0, high=1, shape=(MAX_TOKEN_LENGTH * SIZE_ACTION, ), dtype=np.uint8)

    def reset(self, **kwargs) -> np.ndarray:
        self.counter = 0
        self.state = np.zeros(MAX_TOKEN_LENGTH * SIZE_ACTION, dtype=np.uint8)
=======
        self.observation_space = gym.spaces.Box(
            low=0, high=SIZE_ALL-1, shape=(MAX_EXPR_LENGTH, ), dtype=np.uint8)

    def reset(self, **kwargs) -> np.ndarray:
        self._ptr = 0
        self.state = np.zeros(MAX_EXPR_LENGTH, dtype=np.uint8)
>>>>>>> 3148f5cb
        self.env.reset()
        return self.state

    def step(self, action: int):
        _, reward, done, info = self.env.step(self.action(action))
        if not done:
<<<<<<< HEAD
            self.state[self.counter * SIZE_ACTION + action] = 1
            self.counter += 1
=======
            self.state[self._ptr] = action + 1
            self._ptr += 1
>>>>>>> 3148f5cb
        return self.state, self.reward(reward), done, info

    def action(self, action: int) -> Token:
        return action2token(action)

    def reward(self, reward: float) -> float:
        return reward + REWARD_PER_STEP

    def action_masks(self) -> np.ndarray:
        res = np.zeros(SIZE_ACTION, dtype=bool)
        valid = self.env.valid_action_types()
        for i in range(OFFSET_OP, OFFSET_OP + SIZE_OP):
            if valid['op'][OPERATORS[i - OFFSET_OP].category_type()]:
                res[i - 1] = True
        if valid['select'][1]:  # FEATURE
            for i in range(OFFSET_FEATURE, OFFSET_FEATURE + SIZE_FEATURE):
                res[i - 1] = True
        if valid['select'][2]:  # CONSTANT
            for i in range(OFFSET_CONSTANT, OFFSET_CONSTANT + SIZE_CONSTANT):
                res[i - 1] = True
        if valid['select'][3]:  # DELTA_TIME
            for i in range(OFFSET_DELTA_TIME, OFFSET_DELTA_TIME + SIZE_DELTA_TIME):
                res[i - 1] = True
        if valid['select'][4]:  # SEP
            res[OFFSET_SEP - 1] = True
        return res


<<<<<<< HEAD
def AlphaEnv(ev: Evaluation, **kwargs):
    return AlphaEnvWrapper(AlphaEnvCore(ev, **kwargs))
=======
def AlphaEnv(*args, **kwargs):
    return AlphaEnvWrapper(AlphaEnvCore(*args, **kwargs))
>>>>>>> 3148f5cb


if __name__ == '__main__':
    from alphagen_qlib.evaluation import QLibEvaluation

    close = Feature(FeatureType.CLOSE)
    target = Ref(close, -20) / close - 1

    ev = QLibEvaluation(
        instrument='csi300',
        start_time='2016-01-01',
        end_time='2018-12-31',
        target=target
    )
    env = AlphaEnv(ev)

    state = env.reset()
    actions = [
        -1 + OFFSET_FEATURE + FeatureType.LOW,
        -1 + OFFSET_OP + 0,  # Abs
        -1 + OFFSET_DELTA_TIME + 1,
        -1 + OFFSET_OP + 9,  # Ref
        -1 + OFFSET_FEATURE + FeatureType.HIGH,
        -1 + OFFSET_FEATURE + FeatureType.CLOSE,
        -1 + OFFSET_OP + 6,  # Div
        -1 + OFFSET_OP + 3,  # Add
        -1 + OFFSET_SEP,
    ]
    for action in actions:
        print(env.step(action)[:-1])<|MERGE_RESOLUTION|>--- conflicted
+++ resolved
@@ -52,33 +52,19 @@
     def __init__(self, env: AlphaEnvCore):
         super().__init__(env)
         self.action_space = gym.spaces.Discrete(SIZE_ACTION)
-<<<<<<< HEAD
         self.observation_space = gym.spaces.Box(low=0, high=1, shape=(MAX_TOKEN_LENGTH * SIZE_ACTION, ), dtype=np.uint8)
 
     def reset(self, **kwargs) -> np.ndarray:
         self.counter = 0
         self.state = np.zeros(MAX_TOKEN_LENGTH * SIZE_ACTION, dtype=np.uint8)
-=======
-        self.observation_space = gym.spaces.Box(
-            low=0, high=SIZE_ALL-1, shape=(MAX_EXPR_LENGTH, ), dtype=np.uint8)
-
-    def reset(self, **kwargs) -> np.ndarray:
-        self._ptr = 0
-        self.state = np.zeros(MAX_EXPR_LENGTH, dtype=np.uint8)
->>>>>>> 3148f5cb
         self.env.reset()
         return self.state
 
     def step(self, action: int):
         _, reward, done, info = self.env.step(self.action(action))
         if not done:
-<<<<<<< HEAD
             self.state[self.counter * SIZE_ACTION + action] = 1
             self.counter += 1
-=======
-            self.state[self._ptr] = action + 1
-            self._ptr += 1
->>>>>>> 3148f5cb
         return self.state, self.reward(reward), done, info
 
     def action(self, action: int) -> Token:
@@ -107,13 +93,8 @@
         return res
 
 
-<<<<<<< HEAD
 def AlphaEnv(ev: Evaluation, **kwargs):
     return AlphaEnvWrapper(AlphaEnvCore(ev, **kwargs))
-=======
-def AlphaEnv(*args, **kwargs):
-    return AlphaEnvWrapper(AlphaEnvCore(*args, **kwargs))
->>>>>>> 3148f5cb
 
 
 if __name__ == '__main__':
